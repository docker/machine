--- conflicted
+++ resolved
@@ -5,7 +5,6 @@
 )
 
 type SwarmOptions struct {
-<<<<<<< HEAD
 	IsSwarm        bool
 	Address        string
 	Discovery      string
@@ -20,20 +19,4 @@
 	TlsKey         string
 	TlsVerify      bool
 	ArbitraryFlags []string
-	DockerImage    string
-=======
-	IsSwarm     bool
-	Address     string
-	Discovery   string
-	Master      bool
-	Host        string
-	Strategy    string
-	Heartbeat   int
-	Overcommit  float64
-	TlsCaCert   string
-	TlsCert     string
-	TlsKey      string
-	TlsVerify   bool
-	DockerImage string
->>>>>>> b48548d0
 }