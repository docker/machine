/*
 * Copyright 2014 VMware, Inc.  All rights reserved.  Licensed under the Apache v2 License.
 */

package vmwarefusion

import (
	"archive/tar"
	"bytes"
	"fmt"
	"io/ioutil"
	"net"
	"os"
	"path/filepath"
	"regexp"
	"runtime"
	"strings"
	"text/template"
	"time"

	"github.com/docker/machine/libmachine/drivers"
	"github.com/docker/machine/libmachine/log"
	"github.com/docker/machine/libmachine/mcnflag"
	"github.com/docker/machine/libmachine/mcnutils"
	"github.com/docker/machine/libmachine/ssh"
	"github.com/docker/machine/libmachine/state"
	cryptossh "golang.org/x/crypto/ssh"
)

const (
	B2DUser        = "docker"
	B2DPass        = "tcuser"
	isoFilename    = "boot2docker.iso"
	isoConfigDrive = "configdrive.iso"
)

// Driver for VMware Fusion
type Driver struct {
	*drivers.BaseDriver
	Memory         int
	DiskSize       int
	CPU            int
	ISO            string
	Boot2DockerURL string

	SSHPassword    string
	ConfigDriveISO string
	ConfigDriveURL string
	NoShare        bool
}

const (
	defaultSSHUser  = B2DUser
	defaultSSHPass  = B2DPass
	defaultDiskSize = 20000
	defaultCPU      = 1
	defaultMemory   = 1024
)

// GetCreateFlags registers the flags this driver adds to
// "docker hosts create"
func (d *Driver) GetCreateFlags() []mcnflag.Flag {
	return []mcnflag.Flag{
		mcnflag.StringFlag{
			EnvVar: "FUSION_BOOT2DOCKER_URL",
			Name:   "vmwarefusion-boot2docker-url",
			Usage:  "Fusion URL for boot2docker image",
			Value:  "",
		},
		mcnflag.StringFlag{
			EnvVar: "FUSION_CONFIGDRIVE_URL",
			Name:   "vmwarefusion-configdrive-url",
			Usage:  "Fusion URL for cloud-init configdrive",
			Value:  "",
		},
		mcnflag.IntFlag{
			EnvVar: "FUSION_CPU_COUNT",
			Name:   "vmwarefusion-cpu-count",
			Usage:  "number of CPUs for the machine (-1 to use the number of CPUs available)",
			Value:  defaultCPU,
		},
		mcnflag.IntFlag{
			EnvVar: "FUSION_MEMORY_SIZE",
			Name:   "vmwarefusion-memory-size",
			Usage:  "Fusion size of memory for host VM (in MB)",
			Value:  defaultMemory,
		},
		mcnflag.IntFlag{
			EnvVar: "FUSION_DISK_SIZE",
			Name:   "vmwarefusion-disk-size",
			Usage:  "Fusion size of disk for host VM (in MB)",
			Value:  defaultDiskSize,
		},
		mcnflag.StringFlag{
			EnvVar: "FUSION_SSH_USER",
			Name:   "vmwarefusion-ssh-user",
			Usage:  "SSH user",
			Value:  defaultSSHUser,
		},
		mcnflag.StringFlag{
			EnvVar: "FUSION_SSH_PASSWORD",
			Name:   "vmwarefusion-ssh-password",
			Usage:  "SSH password",
			Value:  defaultSSHPass,
		},
		mcnflag.BoolFlag{
			EnvVar: "FUSION_NO_SHARE",
			Name:   "vmwarefusion-no-share",
			Usage:  "Disable the mount of your home directory",
		},
	}
}

func NewDriver(hostName, storePath string) drivers.Driver {
	return &Driver{
		CPU:         defaultCPU,
		Memory:      defaultMemory,
		DiskSize:    defaultDiskSize,
		SSHPassword: defaultSSHPass,
		BaseDriver: &drivers.BaseDriver{
			SSHUser:     defaultSSHUser,
			MachineName: hostName,
			StorePath:   storePath,
		},
	}
}

func (d *Driver) GetSSHHostname() (string, error) {
	return d.GetIP()
}

func (d *Driver) GetSSHUsername() string {
	if d.SSHUser == "" {
		d.SSHUser = "docker"
	}

	return d.SSHUser
}

// DriverName returns the name of the driver
func (d *Driver) DriverName() string {
	return "vmwarefusion"
}

func (d *Driver) SetConfigFromFlags(flags drivers.DriverOptions) error {
	d.Memory = flags.Int("vmwarefusion-memory-size")
	d.CPU = flags.Int("vmwarefusion-cpu-count")
	d.DiskSize = flags.Int("vmwarefusion-disk-size")
	d.Boot2DockerURL = flags.String("vmwarefusion-boot2docker-url")
	d.ConfigDriveURL = flags.String("vmwarefusion-configdrive-url")
	d.ISO = d.ResolveStorePath(isoFilename)
	d.ConfigDriveISO = d.ResolveStorePath(isoConfigDrive)
	d.SetSwarmConfigFromFlags(flags)
	d.SSHUser = flags.String("vmwarefusion-ssh-user")
	d.SSHPassword = flags.String("vmwarefusion-ssh-password")
	d.SSHPort = 22
	d.NoShare = flags.Bool("vmwarefusion-no-share")

	// We support a maximum of 16 cpu to be consistent with Virtual Hardware 10
	// specs.
	if d.CPU < 1 {
		d.CPU = int(runtime.NumCPU())
	}
	if d.CPU > 16 {
		d.CPU = 16
	}

	return nil
}

func (d *Driver) GetURL() (string, error) {
	ip, err := d.GetIP()
	if err != nil {
		return "", err
	}
	if ip == "" {
		return "", nil
	}
	return fmt.Sprintf("tcp://%s", net.JoinHostPort(ip, "2376")), nil
}

func (d *Driver) GetIP() (string, error) {
	s, err := d.GetState()
	if err != nil {
		return "", err
	}
	if s != state.Running {
		return "", drivers.ErrHostIsNotRunning
	}

	// determine MAC address for VM
	macaddr, err := d.getMacAddressFromVmx()
	if err != nil {
		return "", err
	}

	// attempt to find the address in the vmnet configuration
	if ip, err := d.getIPfromVmnetConfiguration(macaddr); err == nil {
		return ip, err
	}

	// address not found in vmnet so look for a DHCP lease
	ip, err := d.getIPfromDHCPLease(macaddr)
	if err != nil {
		return "", err
	}

	return ip, nil
}

func (d *Driver) GetState() (state.State, error) {
	// VMRUN only tells use if the vm is running or not
	vmxp, err := filepath.EvalSymlinks(d.vmxPath())
	if err != nil {
		return state.Error, err
	}
	if stdout, _, _ := vmrun("list"); strings.Contains(stdout, vmxp) {
		return state.Running, nil
	}
	return state.Stopped, nil
}

// PreCreateCheck checks that the machine creation process can be started safely.
func (d *Driver) PreCreateCheck() error {
	// Downloading boot2docker to cache should be done here to make sure
	// that a download failure will not leave a machine half created.
	b2dutils := mcnutils.NewB2dUtils(d.StorePath)

	return b2dutils.UpdateISOCache(d.Boot2DockerURL)
}

func (d *Driver) Create() error {
	b2dutils := mcnutils.NewB2dUtils(d.StorePath)
	if err := b2dutils.CopyIsoToMachineDir(d.Boot2DockerURL, d.MachineName); err != nil {
		return err
	}

	// download cloud-init config drive
	if d.ConfigDriveURL != "" {
		if err := b2dutils.DownloadISO(d.ResolveStorePath("."), isoConfigDrive, d.ConfigDriveURL); err != nil {
			return err
		}
	}

	log.Infof("Creating SSH key...")
	if err := ssh.GenerateSSHKey(d.GetSSHKeyPath()); err != nil {
		return err
	}

	log.Infof("Creating VM...")
	if err := os.MkdirAll(d.ResolveStorePath("."), 0755); err != nil {
		return err
	}

	if _, err := os.Stat(d.vmxPath()); err == nil {
		return ErrMachineExist
	}

	// Generate vmx config file from template
	vmxt := template.Must(template.New("vmx").Parse(vmx))
	vmxfile, err := os.Create(d.vmxPath())
	if err != nil {
		return err
	}
	vmxt.Execute(vmxfile, d)

	// Generate vmdk file
	diskImg := d.ResolveStorePath(fmt.Sprintf("%s.vmdk", d.MachineName))
	if _, err := os.Stat(diskImg); err != nil {
		if !os.IsNotExist(err) {
			return err
		}

		if err := vdiskmanager(diskImg, d.DiskSize); err != nil {
			return err
		}
	}

	log.Infof("Starting %s...", d.MachineName)
	_, _, err = vmrun("start", d.vmxPath(), "nogui")
	if err != nil {
		return err
	}

	var ip string

	log.Infof("Waiting for VM to come online...")
	for i := 1; i <= 60; i++ {
		ip, err = d.GetIP()
		if err != nil {
			log.Debugf("Not there yet %d/%d, error: %s", i, 60, err)
			time.Sleep(2 * time.Second)
			continue
		}

		if ip != "" {
			log.Debugf("Got an ip: %s", ip)
			conn, err := net.DialTimeout("tcp", fmt.Sprintf("%s:%d", ip, 22), time.Duration(2*time.Second))
			if err != nil {
				log.Debugf("SSH Daemon not responding yet: %s", err)
				time.Sleep(2 * time.Second)
				continue
			}
			conn.Close()
			break
		}
	}

	if ip == "" {
		return fmt.Errorf("Machine didn't return an IP after 120 seconds, aborting")
	}

	// we got an IP, let's copy ssh keys over
	d.IPAddress = ip

	// Do not execute the rest of boot2docker specific configuration
	// The upload of the public ssh key uses a ssh connection,
	// this works without installed vmware client tools
	if d.ConfigDriveURL != "" {
		var keyfh *os.File
		var keycontent []byte

		log.Infof("Copy public SSH key to %s [%s]", d.MachineName, d.IPAddress)

		// create .ssh folder in users home
		if err := executeSSHCommand(fmt.Sprintf("mkdir -p /home/%s/.ssh", d.SSHUser), d); err != nil {
			return err
		}

		// read generated public ssh key
		if keyfh, err = os.Open(d.publicSSHKeyPath()); err != nil {
			return err
		}
		defer keyfh.Close()

		if keycontent, err = ioutil.ReadAll(keyfh); err != nil {
			return err
		}

		// add public ssh key to authorized_keys
		if err := executeSSHCommand(fmt.Sprintf("echo '%s' > /home/%s/.ssh/authorized_keys", string(keycontent), d.SSHUser), d); err != nil {
			return err
		}

		// make it secure
		if err := executeSSHCommand(fmt.Sprintf("chmod 600 /home/%s/.ssh/authorized_keys", d.SSHUser), d); err != nil {
			return err
		}

		log.Debugf("Leaving create sequence early, configdrive found")
		return nil
	}

	// Generate a tar keys bundle
	if err := d.generateKeyBundle(); err != nil {
		return err
	}

	// Test if /var/lib/boot2docker exists
	_, _, err = vmrun("-gu", B2DUser, "-gp", B2DPass, "directoryExistsInGuest", d.vmxPath(), "/var/lib/boot2docker")
	if err != nil {
		return err
	}

	// Copy SSH keys bundle
	_, _, err = vmrun("-gu", B2DUser, "-gp", B2DPass, "CopyFileFromHostToGuest", d.vmxPath(), d.ResolveStorePath("userdata.tar"), "/home/docker/userdata.tar")
	if err != nil {
		return err
	}

	// Expand tar file.
	_, _, err = vmrun("-gu", B2DUser, "-gp", B2DPass, "runScriptInGuest", d.vmxPath(), "/bin/sh", "sudo sh -c \"tar xvf /home/docker/userdata.tar -C /home/docker > /var/log/userdata.log 2>&1 && chown -R docker:staff /home/docker\"")
	if err != nil {
		return err
	}

	// copy to /var/lib/boot2docker
	_, _, err = vmrun("-gu", B2DUser, "-gp", B2DPass, "runScriptInGuest", d.vmxPath(), "/bin/sh", "sudo /bin/mv /home/docker/userdata.tar /var/lib/boot2docker/userdata.tar")
	if err != nil {
		return err
	}

	// Enable Shared Folders
	_, _, err = vmrun("-gu", B2DUser, "-gp", B2DPass, "enableSharedFolders", d.vmxPath())
	if err != nil {
		return err
	}

	var shareName, shareDir string // TODO configurable at some point
	switch runtime.GOOS {
	case "darwin":
		shareName = "Users"
		shareDir = "/Users"
		// TODO "linux" and "windows"
	}

	if shareDir != "" && !d.NoShare {
		if _, err := os.Stat(shareDir); err != nil && !os.IsNotExist(err) {
			return err
		} else if !os.IsNotExist(err) {
			// add shared folder, create mountpoint and mount it.
			_, _, err = vmrun("-gu", B2DUser, "-gp", B2DPass, "addSharedFolder", d.vmxPath(), shareName, shareDir)
			if err != nil {
				return err
			}
<<<<<<< HEAD
			command := "[ ! -d " + shareDir + " ]&& sudo mkdir " + shareDir + "; sudo mount --bind /mnt/hgfs/" + shareDir + " " + shareDir + " || [ -f /usr/local/bin/vmhgfs-fuse ]&& sudo /usr/local/bin/vmhgfs-fuse -o nonempty -o allow_other .host:/" + shareName + " " + shareDir + " || sudo mount -t vmhgfs -o uid=$(id -u),gid=$(id -g) .host:/" + shareName + " " + shareDir
=======
			command := "([ ! -d " + shareDir + " ]&& sudo mkdir " + shareDir + "; sudo mount --bind /mnt/hgfs/" + shareDir + " " + shareDir + ") || ([ -f /usr/local/bin/vmhgfs-fuse ]&& sudo /usr/local/bin/vmhgfs-fuse -o allow_other .host:/" + shareName + " " + shareDir + ") || sudo mount -t vmhgfs -o uid=$(id -u),gid=$(id -g) .host:/" + shareName + " " + shareDir
>>>>>>> 1e4713ba
			_, _, err = vmrun("-gu", B2DUser, "-gp", B2DPass, "runScriptInGuest", d.vmxPath(), "/bin/sh", command)
			if err != nil {
				return err
			}
		}
	}
	return nil
}

func (d *Driver) Start() error {
	vmrun("start", d.vmxPath(), "nogui")

	// Do not execute the rest of boot2docker specific configuration, exit here
	if d.ConfigDriveURL != "" {
		log.Debugf("Leaving start sequence early, configdrive found")
		return nil
	}

	log.Debugf("Mounting Shared Folders...")
	var shareName, shareDir string // TODO configurable at some point
	switch runtime.GOOS {
	case "darwin":
		shareName = "Users"
		shareDir = "/Users"
		// TODO "linux" and "windows"
	}

	if shareDir != "" {
		if _, err := os.Stat(shareDir); err != nil && !os.IsNotExist(err) {
			return err
		} else if !os.IsNotExist(err) {
			// create mountpoint and mount shared folder
			command := "([ ! -d " + shareDir + " ]&& sudo mkdir " + shareDir + "; sudo mount --bind /mnt/hgfs/" + shareDir + " " + shareDir + ") || ([ -f /usr/local/bin/vmhgfs-fuse ]&& sudo /usr/local/bin/vmhgfs-fuse -o allow_other .host:/" + shareName + " " + shareDir + ") || sudo mount -t vmhgfs -o uid=$(id -u),gid=$(id -g) .host:/" + shareName + " " + shareDir
			vmrun("-gu", B2DUser, "-gp", B2DPass, "runScriptInGuest", d.vmxPath(), "/bin/sh", command)
		}
	}

	return nil
}

func (d *Driver) Stop() error {
	_, _, err := vmrun("stop", d.vmxPath(), "nogui")
	return err
}

func (d *Driver) Restart() error {
	// Stop VM gracefully
	if err := d.Stop(); err != nil {
		return err
	}
	// Start it again and mount shared folder
	return d.Start()
}

func (d *Driver) Kill() error {
	_, _, err := vmrun("stop", d.vmxPath(), "hard nogui")
	return err
}

func (d *Driver) Remove() error {
	s, _ := d.GetState()
	if s == state.Running {
		if err := d.Kill(); err != nil {
			return fmt.Errorf("Error stopping VM before deletion")
		}
	}
	log.Infof("Deleting %s...", d.MachineName)
	vmrun("deleteVM", d.vmxPath(), "nogui")
	return nil
}

func (d *Driver) Upgrade() error {
	return fmt.Errorf("VMware Fusion does not currently support the upgrade operation")
}

func (d *Driver) vmxPath() string {
	return d.ResolveStorePath(fmt.Sprintf("%s.vmx", d.MachineName))
}

func (d *Driver) vmdkPath() string {
	return d.ResolveStorePath(fmt.Sprintf("%s.vmdk", d.MachineName))
}

func (d *Driver) getMacAddressFromVmx() (string, error) {
	var vmxfh *os.File
	var vmxcontent []byte
	var err error

	if vmxfh, err = os.Open(d.vmxPath()); err != nil {
		return "", err
	}
	defer vmxfh.Close()

	if vmxcontent, err = ioutil.ReadAll(vmxfh); err != nil {
		return "", err
	}

	// Look for generatedAddress as we're passing a VMX with addressType = "generated".
	var macaddr string
	vmxparse := regexp.MustCompile(`^ethernet0.generatedAddress\s*=\s*"(.*?)"\s*$`)
	for _, line := range strings.Split(string(vmxcontent), "\n") {
		if matches := vmxparse.FindStringSubmatch(line); matches == nil {
			continue
		} else {
			macaddr = strings.ToLower(matches[1])
		}
	}

	if macaddr == "" {
		return "", fmt.Errorf("couldn't find MAC address in VMX file %s", d.vmxPath())
	}

	log.Debugf("MAC address in VMX: %s", macaddr)

	return macaddr, nil
}

func (d *Driver) getIPfromVmnetConfiguration(macaddr string) (string, error) {

	// DHCP lease table for NAT vmnet interface
	confFiles, _ := filepath.Glob("/Library/Preferences/VMware Fusion/vmnet*/dhcpd.conf")
	for _, conffile := range confFiles {
		log.Debugf("Trying to find IP address in configuration file: %s", conffile)
		if ipaddr, err := d.getIPfromVmnetConfigurationFile(conffile, macaddr); err == nil {
			return ipaddr, err
		}
	}

	return "", fmt.Errorf("IP not found for MAC %s in vmnet configuration files", macaddr)
}

func (d *Driver) getIPfromVmnetConfigurationFile(conffile, macaddr string) (string, error) {
	var conffh *os.File
	var confcontent []byte

	var currentip string
	var lastipmatch string
	var lastmacmatch string

	var err error

	if conffh, err = os.Open(conffile); err != nil {
		return "", err
	}
	defer conffh.Close()

	if confcontent, err = ioutil.ReadAll(conffh); err != nil {
		return "", err
	}

	// find all occurrences of 'host .* { .. }' and extract
	// out of the inner block the MAC and IP addresses

	// key = MAC, value = IP
	m := make(map[string]string)

	// Begin of a host block, that contains the IP, MAC
	hostbegin := regexp.MustCompile(`^host (.+?) {`)
	// End of a host block
	hostend := regexp.MustCompile(`^}`)

	// Get the IP address.
	ip := regexp.MustCompile(`^\s*fixed-address (.+?);$`)
	// Get the MAC address associated.
	mac := regexp.MustCompile(`^\s*hardware ethernet (.+?);$`)

	// we use a block depth so that just in case inner blocks exists
	// we are not being fooled by them
	blockdepth := 0
	for _, line := range strings.Split(string(confcontent), "\n") {

		if matches := hostbegin.FindStringSubmatch(line); matches != nil {
			blockdepth = blockdepth + 1
			continue
		}

		// we are only in interested in endings if we in a block. Otherwise we will count
		// ending of non host blocks as well
		if matches := hostend.FindStringSubmatch(line); blockdepth > 0 && matches != nil {
			blockdepth = blockdepth - 1

			if blockdepth == 0 {
				// add data
				m[lastmacmatch] = lastipmatch

				// reset all temp var holders
				lastipmatch = ""
				lastmacmatch = ""
			}

			continue
		}

		// only if we are within the first level of a block
		// we are looking for addresses to extract
		if blockdepth == 1 {
			if matches := ip.FindStringSubmatch(line); matches != nil {
				lastipmatch = matches[1]
				continue
			}

			if matches := mac.FindStringSubmatch(line); matches != nil {
				lastmacmatch = strings.ToLower(matches[1])
				continue
			}
		}
	}

	log.Debugf("Following IPs found %s", m)

	// map is filled to now lets check if we have a MAC associated to an IP
	currentip, ok := m[strings.ToLower(macaddr)]

	if !ok {
		return "", fmt.Errorf("IP not found for MAC %s in vmnet configuration", macaddr)
	}

	log.Debugf("IP found in vmnet configuration file: %s", currentip)

	return currentip, nil

}

func (d *Driver) getIPfromDHCPLease(macaddr string) (string, error) {

	// DHCP lease table for NAT vmnet interface
	leasesFiles, _ := filepath.Glob("/var/db/vmware/*.leases")
	for _, dhcpfile := range leasesFiles {
		log.Debugf("Trying to find IP address in leases file: %s", dhcpfile)
		if ipaddr, err := d.getIPfromDHCPLeaseFile(dhcpfile, macaddr); err == nil {
			return ipaddr, err
		}
	}

	return "", fmt.Errorf("IP not found for MAC %s in DHCP leases", macaddr)
}

func (d *Driver) getIPfromDHCPLeaseFile(dhcpfile, macaddr string) (string, error) {

	var dhcpfh *os.File
	var dhcpcontent []byte
	var lastipmatch string
	var currentip string
	var lastleaseendtime time.Time
	var currentleadeendtime time.Time
	var err error

	if dhcpfh, err = os.Open(dhcpfile); err != nil {
		return "", err
	}
	defer dhcpfh.Close()

	if dhcpcontent, err = ioutil.ReadAll(dhcpfh); err != nil {
		return "", err
	}

	// Get the IP from the lease table.
	leaseip := regexp.MustCompile(`^lease (.+?) {$`)
	// Get the lease end date time.
	leaseend := regexp.MustCompile(`^\s*ends \d (.+?);$`)
	// Get the MAC address associated.
	leasemac := regexp.MustCompile(`^\s*hardware ethernet (.+?);$`)

	for _, line := range strings.Split(string(dhcpcontent), "\n") {

		if matches := leaseip.FindStringSubmatch(line); matches != nil {
			lastipmatch = matches[1]
			continue
		}

		if matches := leaseend.FindStringSubmatch(line); matches != nil {
			lastleaseendtime, _ = time.Parse("2006/01/02 15:04:05", matches[1])
			continue
		}

		if matches := leasemac.FindStringSubmatch(line); matches != nil && matches[1] == macaddr && currentleadeendtime.Before(lastleaseendtime) {
			currentip = lastipmatch
			currentleadeendtime = lastleaseendtime
		}
	}

	if currentip == "" {
		return "", fmt.Errorf("IP not found for MAC %s in DHCP leases", macaddr)
	}

	log.Debugf("IP found in DHCP lease table: %s", currentip)

	return currentip, nil
}

func (d *Driver) publicSSHKeyPath() string {
	return d.GetSSHKeyPath() + ".pub"
}

// Make a boot2docker userdata.tar key bundle
func (d *Driver) generateKeyBundle() error {
	log.Debugf("Creating Tar key bundle...")

	magicString := "boot2docker, this is vmware speaking"

	tf, err := os.Create(d.ResolveStorePath("userdata.tar"))
	if err != nil {
		return err
	}
	defer tf.Close()
	var fileWriter = tf

	tw := tar.NewWriter(fileWriter)
	defer tw.Close()

	// magicString first so we can figure out who originally wrote the tar.
	file := &tar.Header{Name: magicString, Size: int64(len(magicString))}
	if err := tw.WriteHeader(file); err != nil {
		return err
	}
	if _, err := tw.Write([]byte(magicString)); err != nil {
		return err
	}
	// .ssh/key.pub => authorized_keys
	file = &tar.Header{Name: ".ssh", Typeflag: tar.TypeDir, Mode: 0700}
	if err := tw.WriteHeader(file); err != nil {
		return err
	}
	pubKey, err := ioutil.ReadFile(d.publicSSHKeyPath())
	if err != nil {
		return err
	}
	file = &tar.Header{Name: ".ssh/authorized_keys", Size: int64(len(pubKey)), Mode: 0644}
	if err := tw.WriteHeader(file); err != nil {
		return err
	}
	if _, err := tw.Write([]byte(pubKey)); err != nil {
		return err
	}
	file = &tar.Header{Name: ".ssh/authorized_keys2", Size: int64(len(pubKey)), Mode: 0644}
	if err := tw.WriteHeader(file); err != nil {
		return err
	}
	if _, err := tw.Write([]byte(pubKey)); err != nil {
		return err
	}
	return tw.Close()
}

// execute command over SSH with user / password authentication
func executeSSHCommand(command string, d *Driver) error {
	log.Debugf("Execute executeSSHCommand: %s", command)

	config := &cryptossh.ClientConfig{
		User: d.SSHUser,
		Auth: []cryptossh.AuthMethod{
			cryptossh.Password(d.SSHPassword),
		},
	}

	client, err := cryptossh.Dial("tcp", fmt.Sprintf("%s:%d", d.IPAddress, d.SSHPort), config)
	if err != nil {
		log.Debugf("Failed to dial:", err)
		return err
	}

	session, err := client.NewSession()
	if err != nil {
		log.Debugf("Failed to create session: " + err.Error())
		return err
	}
	defer session.Close()

	var b bytes.Buffer
	session.Stdout = &b

	if err := session.Run(command); err != nil {
		log.Debugf("Failed to run: " + err.Error())
		return err
	}
	log.Debugf("Stdout from executeSSHCommand: %s", b.String())

	return nil
}<|MERGE_RESOLUTION|>--- conflicted
+++ resolved
@@ -403,11 +403,8 @@
 			if err != nil {
 				return err
 			}
-<<<<<<< HEAD
-			command := "[ ! -d " + shareDir + " ]&& sudo mkdir " + shareDir + "; sudo mount --bind /mnt/hgfs/" + shareDir + " " + shareDir + " || [ -f /usr/local/bin/vmhgfs-fuse ]&& sudo /usr/local/bin/vmhgfs-fuse -o nonempty -o allow_other .host:/" + shareName + " " + shareDir + " || sudo mount -t vmhgfs -o uid=$(id -u),gid=$(id -g) .host:/" + shareName + " " + shareDir
-=======
-			command := "([ ! -d " + shareDir + " ]&& sudo mkdir " + shareDir + "; sudo mount --bind /mnt/hgfs/" + shareDir + " " + shareDir + ") || ([ -f /usr/local/bin/vmhgfs-fuse ]&& sudo /usr/local/bin/vmhgfs-fuse -o allow_other .host:/" + shareName + " " + shareDir + ") || sudo mount -t vmhgfs -o uid=$(id -u),gid=$(id -g) .host:/" + shareName + " " + shareDir
->>>>>>> 1e4713ba
+
+			command := "([ ! -d " + shareDir + " ]&& sudo mkdir " + shareDir + "; sudo mount --bind /mnt/hgfs/" + shareDir + " " + shareDir + ") || ([ -f /usr/local/bin/vmhgfs-fuse ]&& sudo /usr/local/bin/vmhgfs-fuse -o nonempty -o allow_other .host:/" + shareName + " " + shareDir + ") || sudo mount -t vmhgfs -o uid=$(id -u),gid=$(id -g) .host:/" + shareName + " " + shareDir
 			_, _, err = vmrun("-gu", B2DUser, "-gp", B2DPass, "runScriptInGuest", d.vmxPath(), "/bin/sh", command)
 			if err != nil {
 				return err
