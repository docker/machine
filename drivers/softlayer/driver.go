--- conflicted
+++ resolved
@@ -290,10 +290,7 @@
 		return d.getClient().VirtualGuest().GetPrivateIP(d.Id)
 	}
 
-<<<<<<< HEAD
-	// Note: customized for IBM SoftLayer to bind on private IP only
-=======
->>>>>>> d0c33b77
+	// Note: a flag to have Docker Daemon bind on private IP
 	if os.Getenv("SOFTLAYER_DOCKER_ON_PRIVATE_IP") == "" {
 		os.Setenv("SOFTLAYER_DOCKER_ON_PRIVATE_IP", "false")
 	}
@@ -366,12 +363,7 @@
 			continue
 		}
 
-<<<<<<< HEAD
-		// Note: customized for IBM SoftLayer to bind on private IP only
-=======
->>>>>>> d0c33b77
-		// if docker daemon is expected to run on private IP
-		// it will overwrite settings from PrivateNet
+		// Note: a flag to have Docker Daemon bind on private IP
 		if os.Getenv("SOFTLAYER_DOCKER_ON_PRIVATE_IP") == "" {
 			os.Setenv("SOFTLAYER_DOCKER_ON_PRIVATE_IP", "false")
 		}
