package softlayer

import (
	"fmt"
	"io/ioutil"
	"net"
	"os"
	"regexp"
	"time"

	"github.com/docker/machine/libmachine/drivers"
	"github.com/docker/machine/libmachine/log"
	"github.com/docker/machine/libmachine/mcnflag"
	"github.com/docker/machine/libmachine/ssh"
	"github.com/docker/machine/libmachine/state"
)

const (
	APIEndpoint = "https://api.softlayer.com/rest/v3"
)

type Driver struct {
	*drivers.BaseDriver
	deviceConfig *deviceConfig
	Id           int
	Client       *Client
	SSHKeyID     int
}

type deviceConfig struct {
<<<<<<< HEAD
	DiskSize      int
	Cpu           int
	Hostname      string
	Domain        string
	Region        string
	Memory        int
	Image         string
	HourlyBilling bool
	LocalDisk     bool
	PrivateNet    bool
	PublicVLAN    int
	PrivateVLAN   int
	NetworkMaxSpeed  int
}

const (
	defaultMemory        = 1024
	defaultDiskSize      = 0
	defaultRegion        = "dal01"
	defaultCpus          = 1
	defaultImage         = "UBUNTU_LATEST"
	defaultPublicVLANIP  = 0
	defaultPrivateVLANIP = 0
=======
	DiskSize        int
	Cpu             int
	Hostname        string
	Domain          string
	Region          string
	Memory          int
	Image           string
	HourlyBilling   bool
	LocalDisk       bool
	PrivateNet      bool
	PublicVLAN      int
	PrivateVLAN     int
	NetworkMaxSpeed int
}

const (
	defaultMemory          = 1024
	defaultDiskSize        = 0
	defaultRegion          = "dal01"
	defaultCpus            = 1
	defaultImage           = "UBUNTU_LATEST"
	defaultPublicVLANIP    = 0
	defaultPrivateVLANIP   = 0
>>>>>>> 2943cdd7
	defaultNetworkMaxSpeed = 100
)

func NewDriver(hostName, storePath string) drivers.Driver {
	return &Driver{
		Client: &Client{
			Endpoint: APIEndpoint,
		},
		deviceConfig: &deviceConfig{
<<<<<<< HEAD
			HourlyBilling: true,
			DiskSize:      defaultDiskSize,
			Image:         defaultImage,
			Memory:        defaultMemory,
			Cpu:           defaultCpus,
			Region:        defaultRegion,
			PrivateVLAN:   defaultPrivateVLANIP,
			PublicVLAN:    defaultPublicVLANIP,
			NetworkMaxSpeed:  defaultNetworkMaxSpeed,
=======
			HourlyBilling:   true,
			DiskSize:        defaultDiskSize,
			Image:           defaultImage,
			Memory:          defaultMemory,
			Cpu:             defaultCpus,
			Region:          defaultRegion,
			PrivateVLAN:     defaultPrivateVLANIP,
			PublicVLAN:      defaultPublicVLANIP,
			NetworkMaxSpeed: defaultNetworkMaxSpeed,
>>>>>>> 2943cdd7
		},
		BaseDriver: &drivers.BaseDriver{
			MachineName: hostName,
			StorePath:   storePath,
		},
	}
}

func (d *Driver) GetSSHHostname() (string, error) {
	return d.GetIP()
}

func (d *Driver) GetCreateFlags() []mcnflag.Flag {
	// Set hourly billing to true by default since codegangsta cli doesn't take default bool values
	if os.Getenv("SOFTLAYER_HOURLY_BILLING") == "" {
		os.Setenv("SOFTLAYER_HOURLY_BILLING", "true")
	}
	return []mcnflag.Flag{
		mcnflag.IntFlag{
			EnvVar: "SOFTLAYER_MEMORY",
			Name:   "softlayer-memory",
			Usage:  "Memory in MB for machine",
			Value:  defaultMemory,
		},
		mcnflag.IntFlag{
			EnvVar: "SOFTLAYER_DISK_SIZE",
			Name:   "softlayer-disk-size",
			Usage:  "Disk size for machine, a value of 0 uses the default size on softlayer",
			Value:  defaultDiskSize,
		},
		mcnflag.StringFlag{
			EnvVar: "SOFTLAYER_USER",
			Name:   "softlayer-user",
			Usage:  "softlayer user account name",
		},
		mcnflag.StringFlag{
			EnvVar: "SOFTLAYER_API_KEY",
			Name:   "softlayer-api-key",
			Usage:  "softlayer user API key",
		},
		mcnflag.StringFlag{
			EnvVar: "SOFTLAYER_REGION",
			Name:   "softlayer-region",
			Usage:  "softlayer region for machine",
			Value:  defaultRegion,
		},
		mcnflag.IntFlag{
			EnvVar: "SOFTLAYER_CPU",
			Name:   "softlayer-cpu",
			Usage:  "number of CPU's for the machine",
			Value:  defaultCpus,
		},
		mcnflag.StringFlag{
			EnvVar: "SOFTLAYER_HOSTNAME",
			Name:   "softlayer-hostname",
			Usage:  "hostname for the machine - defaults to machine name",
		},
		mcnflag.StringFlag{
			EnvVar: "SOFTLAYER_DOMAIN",
			Name:   "softlayer-domain",
			Usage:  "domain name for machine",
		},
		mcnflag.StringFlag{
			EnvVar: "SOFTLAYER_API_ENDPOINT",
			Name:   "softlayer-api-endpoint",
			Usage:  "softlayer api endpoint to use",
			Value:  APIEndpoint,
		},
		mcnflag.BoolFlag{
			EnvVar: "SOFTLAYER_HOURLY_BILLING",
			Name:   "softlayer-hourly-billing",
			Usage:  "set hourly billing for machine - on by default",
		},
		mcnflag.BoolFlag{
			EnvVar: "SOFTLAYER_LOCAL_DISK",
			Name:   "softlayer-local-disk",
			Usage:  "use machine local disk instead of softlayer SAN",
		},
		mcnflag.BoolFlag{
			EnvVar: "SOFTLAYER_PRIVATE_NET",
			Name:   "softlayer-private-net-only",
			Usage:  "Use only private networking",
		},
		mcnflag.StringFlag{
			EnvVar: "SOFTLAYER_IMAGE",
			Name:   "softlayer-image",
			Usage:  "OS image for machine",
			Value:  defaultImage,
		},
		mcnflag.IntFlag{
			EnvVar: "SOFTLAYER_PUBLIC_VLAN_ID",
			Name:   "softlayer-public-vlan-id",
			Usage:  "",
		},
		mcnflag.IntFlag{
			EnvVar: "SOFTLAYER_PRIVATE_VLAN_ID",
			Name:   "softlayer-private-vlan-id",
			Usage:  "",
		},
		mcnflag.IntFlag{
			EnvVar: "SOFTLAYER_NETWORK_MAX_SPEED",
			Name:   "softlayer-network-max-speed",
			Usage:  "Max speed of public and private network",
			Value:  defaultNetworkMaxSpeed,
		},
	}
}

func validateDeviceConfig(c *deviceConfig) error {
	if c.Domain == "" {
		return fmt.Errorf("Missing required setting - --softlayer-domain")
	}

	if c.Region == "" {
		return fmt.Errorf("Missing required setting - --softlayer-region")
	}
	if c.Cpu < 1 {
		return fmt.Errorf("Missing required setting - --softlayer-cpu")
	}

	if c.PrivateNet && c.PublicVLAN > 0 {
		return fmt.Errorf("Can not specify both --softlayer-private-net-only and --softlayer-public-vlan-id")
	}
	if c.PublicVLAN > 0 && c.PrivateVLAN == 0 {
		return fmt.Errorf("Missing required setting - --softlayer-private-vlan-id (because --softlayer-public-vlan-id is specified)")
	}
	if c.PrivateVLAN > 0 && !c.PrivateNet && c.PublicVLAN == 0 {
		return fmt.Errorf("Missing required setting - --softlayer-public-vlan-id (because --softlayer-private-vlan-id is specified)")
	}

	return nil
}

func validateClientConfig(c *Client) error {
	if c.ApiKey == "" {
		return fmt.Errorf("Missing required setting - --softlayer-api-key")
	}

	if c.User == "" {
		return fmt.Errorf("Missing required setting - --softlayer-user")
	}

	if c.Endpoint == "" {
		return fmt.Errorf("Missing required setting - --softlayer-api-endpoint")
	}

	return nil
}

func (d *Driver) SetConfigFromFlags(flags drivers.DriverOptions) error {

	d.Client = &Client{
		Endpoint: flags.String("softlayer-api-endpoint"),
		User:     flags.String("softlayer-user"),
		ApiKey:   flags.String("softlayer-api-key"),
	}

	d.SetSwarmConfigFromFlags(flags)
	d.SSHUser = "root"
	d.SSHPort = 22

	if err := validateClientConfig(d.Client); err != nil {
		return err
	}

	d.deviceConfig = &deviceConfig{
		Hostname:        flags.String("softlayer-hostname"),
		DiskSize:        flags.Int("softlayer-disk-size"),
		Cpu:             flags.Int("softlayer-cpu"),
		Domain:          flags.String("softlayer-domain"),
		Memory:          flags.Int("softlayer-memory"),
		PrivateNet:      flags.Bool("softlayer-private-net-only"),
		LocalDisk:       flags.Bool("softlayer-local-disk"),
		HourlyBilling:   flags.Bool("softlayer-hourly-billing"),
		Image:           flags.String("softlayer-image"),
		Region:          flags.String("softlayer-region"),
		PublicVLAN:      flags.Int("softlayer-public-vlan-id"),
		PrivateVLAN:     flags.Int("softlayer-private-vlan-id"),
<<<<<<< HEAD
		NetworkMaxSpeed: flags.Int("softlayer-network-max-speed"), 
=======
		NetworkMaxSpeed: flags.Int("softlayer-network-max-speed"),
>>>>>>> 2943cdd7
	}

	if d.deviceConfig.Hostname == "" {
		d.deviceConfig.Hostname = d.GetMachineName()
	}

	return validateDeviceConfig(d.deviceConfig)
}

func (d *Driver) getClient() *Client {
	return d.Client
}

// DriverName returns the name of the driver
func (d *Driver) DriverName() string {
	return "softlayer"
}

func (d *Driver) GetURL() (string, error) {
	if err := drivers.MustBeRunning(d); err != nil {
		return "", err
	}

	ip, err := d.GetIP()
	if err != nil {
		return "", err
	}
	if ip == "" {
		return "", nil
	}

	return "tcp://" + net.JoinHostPort(ip, "2376"), nil
}

func (d *Driver) GetIP() (string, error) {
	if d.IPAddress != "" {
		return d.IPAddress, nil
	}
	if d.deviceConfig != nil && d.deviceConfig.PrivateNet == true {
		return d.getClient().VirtualGuest().GetPrivateIP(d.Id)
	}

<<<<<<< HEAD
    // Note: customized for IBM SoftLayer to bind on private IP only
=======
>>>>>>> 2943cdd7
	if os.Getenv("SOFTLAYER_DOCKER_ON_PRIVATE_IP") == "" {
		os.Setenv("SOFTLAYER_DOCKER_ON_PRIVATE_IP", "false")
	}

	if os.Getenv("SOFTLAYER_DOCKER_ON_PRIVATE_IP") == "true" {
		return d.getClient().VirtualGuest().GetPrivateIP(d.Id)
	} else {
		return d.getClient().VirtualGuest().GetPublicIP(d.Id)
	}
}

func (d *Driver) GetState() (state.State, error) {
	s, err := d.getClient().VirtualGuest().PowerState(d.Id)
	if err != nil {
		return state.None, err
	}
	var vmState state.State
	switch s {
	case "Running":
		vmState = state.Running
	case "Halted":
		vmState = state.Stopped
	default:
		vmState = state.None
	}
	return vmState, nil
}

func (d *Driver) GetActiveTransaction() (string, error) {
	t, err := d.getClient().VirtualGuest().ActiveTransaction(d.Id)
	if err != nil {
		return "", err
	}
	return t, nil
}

func (d *Driver) waitForStart() {
	log.Infof("Waiting for host to become available")
	for {
		s, err := d.GetState()
		if err != nil {
			log.Debugf("Failed to GetState - %+v", err)
			continue
		}

		if s == state.Running {
			break
		} else {
			log.Debugf("Still waiting - state is %s...", s)
		}
		time.Sleep(2 * time.Second)
	}
}

func (d *Driver) getIP() (string, error) {
	log.Infof("Getting Host IP")
	for {
		var (
			ip  string
			err error
		)
		if d.deviceConfig.PrivateNet {
			ip, err = d.getClient().VirtualGuest().GetPrivateIP(d.Id)
		} else {
			ip, err = d.getClient().VirtualGuest().GetPublicIP(d.Id)
		}

		if err != nil {
			time.Sleep(2 * time.Second)
			continue
		}

<<<<<<< HEAD
		// Note: customized for IBM SoftLayer to bind on private IP only
=======
		// if docker daemon is expected to run on private IP
		// it will overwrite settings from PrivateNet
>>>>>>> 2943cdd7
		if os.Getenv("SOFTLAYER_DOCKER_ON_PRIVATE_IP") == "" {
			os.Setenv("SOFTLAYER_DOCKER_ON_PRIVATE_IP", "false")
		}

		if os.Getenv("SOFTLAYER_DOCKER_ON_PRIVATE_IP") == "true" {
<<<<<<< HEAD
			return d.getClient().VirtualGuest().GetPrivateIP(d.Id)
		} else {
			return d.getClient().VirtualGuest().GetPublicIP(d.Id)
=======
			ip, err = d.getClient().VirtualGuest().GetPrivateIP(d.Id)
		} else {
			ip, err = d.getClient().VirtualGuest().GetPublicIP(d.Id)
>>>>>>> 2943cdd7
		}

		// not a perfect regex, but should be just fine for our needs
		exp := regexp.MustCompile(`\d{1,3}\.\d{1,3}\.\d{1,3}\.\d{1,3}`)
		if exp.MatchString(ip) {
			d.IPAddress = ip
			return ip, nil
		}
		time.Sleep(2 * time.Second)
	}
}

func (d *Driver) waitForSetupTransactions() {
	log.Infof("Waiting for host setup transactions to complete")
	// sometimes we'll hit a case where there's no active transaction, but if
	// we check again in a few seconds, it moves to the next transaction. We
	// don't want to get false-positives, so we check a few times in a row to make sure!
	noActiveCount, maxNoActiveCount := 0, 3
	for {
		t, err := d.GetActiveTransaction()
		if err != nil {
			noActiveCount = 0
			log.Debugf("Failed to GetActiveTransaction - %+v", err)
			continue
		}

		if t == "" {
			if noActiveCount == maxNoActiveCount {
				break
			}
			noActiveCount++
		} else {
			noActiveCount = 0
			log.Debugf("Still waiting - active transaction is %s...", t)
		}
		time.Sleep(2 * time.Second)
	}
}

func (d *Driver) Create() error {
	spec := d.buildHostSpec()

	log.Infof("Creating SSH key...")
	key, err := d.createSSHKey()
	if err != nil {
		return err
	}

	log.Infof("SSH key %s (%d) created in SoftLayer", key.Label, key.Id)
	d.SSHKeyID = key.Id

	spec.SshKeys = []*SSHKey{key}

	id, err := d.getClient().VirtualGuest().Create(spec)
	if err != nil {
		return fmt.Errorf("Error creating host: %q", err)
	}
	d.Id = id
	d.getIP()
	d.waitForStart()
	d.waitForSetupTransactions()

	return nil
}

func (d *Driver) buildHostSpec() *HostSpec {
	spec := &HostSpec{
		Hostname:       d.deviceConfig.Hostname,
		Domain:         d.deviceConfig.Domain,
		Cpu:            d.deviceConfig.Cpu,
		Memory:         d.deviceConfig.Memory,
		Datacenter:     Datacenter{Name: d.deviceConfig.Region},
		Os:             d.deviceConfig.Image,
		HourlyBilling:  d.deviceConfig.HourlyBilling,
		PrivateNetOnly: d.deviceConfig.PrivateNet,
		LocalDisk:      d.deviceConfig.LocalDisk,
	}

	if d.deviceConfig.NetworkMaxSpeed > 0 {
		spec.NetworkMaxSpeeds = []NetworkMaxSpeed{{MaxSpeed: d.deviceConfig.NetworkMaxSpeed}}
	}
	if d.deviceConfig.DiskSize > 0 {
		spec.BlockDevices = []BlockDevice{{Device: "0", DiskImage: DiskImage{Capacity: d.deviceConfig.DiskSize}}}
	}
	if d.deviceConfig.PublicVLAN > 0 {
		spec.PrimaryNetworkComponent = &NetworkComponent{
			NetworkVLAN: &NetworkVLAN{
				Id: d.deviceConfig.PublicVLAN,
			},
		}
	}
	if d.deviceConfig.PrivateVLAN > 0 {
		spec.PrimaryBackendNetworkComponent = &NetworkComponent{
			NetworkVLAN: &NetworkVLAN{
				Id: d.deviceConfig.PrivateVLAN,
			},
		}
	}
	log.Debugf("Built host spec %#v", spec)
	return spec
}

func (d *Driver) createSSHKey() (*SSHKey, error) {
	if err := ssh.GenerateSSHKey(d.GetSSHKeyPath()); err != nil {
		return nil, err
	}

	publicKey, err := ioutil.ReadFile(d.publicSSHKeyPath())
	if err != nil {
		return nil, err
	}

	key, err := d.getClient().SSHKey().Create(d.deviceConfig.Hostname, string(publicKey))
	if err != nil {
		return nil, err
	}

	return key, nil
}

func (d *Driver) publicSSHKeyPath() string {
	return d.GetSSHKeyPath() + ".pub"
}

func (d *Driver) Remove() error {
	log.Infof("Canceling SoftLayer instance %d...", d.Id)
	var err error
	for i := 0; i < 5; i++ {
		if err = d.getClient().VirtualGuest().Cancel(d.Id); err != nil {
			time.Sleep(2 * time.Second)
			continue
		}
		break
	}
	if err != nil {
		return err
	}

	log.Infof("Removing SSH Key %d...", d.SSHKeyID)
	if err = d.getClient().SSHKey().Delete(d.SSHKeyID); err != nil {
		return err
	}

	return nil
}

func (d *Driver) Start() error {
	return d.getClient().VirtualGuest().PowerOn(d.Id)
}

func (d *Driver) Stop() error {
	return d.getClient().VirtualGuest().PowerOff(d.Id)
}

func (d *Driver) Restart() error {
	return d.getClient().VirtualGuest().Reboot(d.Id)
}

func (d *Driver) Kill() error {
	return d.Stop()
}<|MERGE_RESOLUTION|>--- conflicted
+++ resolved
@@ -28,31 +28,6 @@
 }
 
 type deviceConfig struct {
-<<<<<<< HEAD
-	DiskSize      int
-	Cpu           int
-	Hostname      string
-	Domain        string
-	Region        string
-	Memory        int
-	Image         string
-	HourlyBilling bool
-	LocalDisk     bool
-	PrivateNet    bool
-	PublicVLAN    int
-	PrivateVLAN   int
-	NetworkMaxSpeed  int
-}
-
-const (
-	defaultMemory        = 1024
-	defaultDiskSize      = 0
-	defaultRegion        = "dal01"
-	defaultCpus          = 1
-	defaultImage         = "UBUNTU_LATEST"
-	defaultPublicVLANIP  = 0
-	defaultPrivateVLANIP = 0
-=======
 	DiskSize        int
 	Cpu             int
 	Hostname        string
@@ -76,7 +51,6 @@
 	defaultImage           = "UBUNTU_LATEST"
 	defaultPublicVLANIP    = 0
 	defaultPrivateVLANIP   = 0
->>>>>>> 2943cdd7
 	defaultNetworkMaxSpeed = 100
 )
 
@@ -86,17 +60,6 @@
 			Endpoint: APIEndpoint,
 		},
 		deviceConfig: &deviceConfig{
-<<<<<<< HEAD
-			HourlyBilling: true,
-			DiskSize:      defaultDiskSize,
-			Image:         defaultImage,
-			Memory:        defaultMemory,
-			Cpu:           defaultCpus,
-			Region:        defaultRegion,
-			PrivateVLAN:   defaultPrivateVLANIP,
-			PublicVLAN:    defaultPublicVLANIP,
-			NetworkMaxSpeed:  defaultNetworkMaxSpeed,
-=======
 			HourlyBilling:   true,
 			DiskSize:        defaultDiskSize,
 			Image:           defaultImage,
@@ -106,7 +69,6 @@
 			PrivateVLAN:     defaultPrivateVLANIP,
 			PublicVLAN:      defaultPublicVLANIP,
 			NetworkMaxSpeed: defaultNetworkMaxSpeed,
->>>>>>> 2943cdd7
 		},
 		BaseDriver: &drivers.BaseDriver{
 			MachineName: hostName,
@@ -285,11 +247,7 @@
 		Region:          flags.String("softlayer-region"),
 		PublicVLAN:      flags.Int("softlayer-public-vlan-id"),
 		PrivateVLAN:     flags.Int("softlayer-private-vlan-id"),
-<<<<<<< HEAD
-		NetworkMaxSpeed: flags.Int("softlayer-network-max-speed"), 
-=======
 		NetworkMaxSpeed: flags.Int("softlayer-network-max-speed"),
->>>>>>> 2943cdd7
 	}
 
 	if d.deviceConfig.Hostname == "" {
@@ -332,10 +290,7 @@
 		return d.getClient().VirtualGuest().GetPrivateIP(d.Id)
 	}
 
-<<<<<<< HEAD
-    // Note: customized for IBM SoftLayer to bind on private IP only
-=======
->>>>>>> 2943cdd7
+	// Note: customized for IBM SoftLayer to bind on private IP only
 	if os.Getenv("SOFTLAYER_DOCKER_ON_PRIVATE_IP") == "" {
 		os.Setenv("SOFTLAYER_DOCKER_ON_PRIVATE_IP", "false")
 	}
@@ -408,26 +363,17 @@
 			continue
 		}
 
-<<<<<<< HEAD
 		// Note: customized for IBM SoftLayer to bind on private IP only
-=======
 		// if docker daemon is expected to run on private IP
 		// it will overwrite settings from PrivateNet
->>>>>>> 2943cdd7
 		if os.Getenv("SOFTLAYER_DOCKER_ON_PRIVATE_IP") == "" {
 			os.Setenv("SOFTLAYER_DOCKER_ON_PRIVATE_IP", "false")
 		}
 
 		if os.Getenv("SOFTLAYER_DOCKER_ON_PRIVATE_IP") == "true" {
-<<<<<<< HEAD
-			return d.getClient().VirtualGuest().GetPrivateIP(d.Id)
-		} else {
-			return d.getClient().VirtualGuest().GetPublicIP(d.Id)
-=======
 			ip, err = d.getClient().VirtualGuest().GetPrivateIP(d.Id)
 		} else {
 			ip, err = d.getClient().VirtualGuest().GetPublicIP(d.Id)
->>>>>>> 2943cdd7
 		}
 
 		// not a perfect regex, but should be just fine for our needs
